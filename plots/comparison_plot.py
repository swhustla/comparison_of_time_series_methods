--- conflicted
+++ resolved
@@ -135,12 +135,7 @@
     ground_truth_series.plot(ax=ax, label="Ground truth")
     prediction_series.plot(ax=ax, label="Forecast")
 
-<<<<<<< HEAD
-
-    #add confidence interval around the prediction, not the mean
-=======
-    # add confidence interval around the prediction, not the mean
->>>>>>> b59c9033
+    # TODO: add confidence interval around the prediction, not the mean
 
     ax.fill_between(
         x=prediction_series.index,
