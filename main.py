--- conflicted
+++ resolved
@@ -67,20 +67,13 @@
 
     __dataset_row_items: dict[str, list[str]] = {
         # take first 3 from list of cities
-<<<<<<< HEAD
-        "india_pollution": ["Kolkata","Ahmedabad"],#get_cities_from_geographical_region("Northern"),
         "stock_prices":   get_a_list_of_growth_stock_tickers()[:2],#get_a_list_of_value_stock_tickers(),
-=======
         "india_pollution": get_cities_from_geographical_region("Indo-Gangetic Plain"),
-        "stock_prices": [
-            "DIS"
-        ],  # get_a_list_of_growth_stock_tickers()[:2],#get_a_list_of_value_stock_tickers(),
->>>>>>> d16a18a6
     }
 
     __dataset_group_titles: dict[str, str] = {
-        "india_pollution": "Coastal cities in India",
-        "stock_prices": "Value stocks",
+        "india_pollution": "Cities on the Indo-Gangetic Plain in India",
+        "stock_prices": "Growth stocks",
     }
 
     __predictors: dict[str, Predict[Dataset, Result]] = {
@@ -284,21 +277,12 @@
     ]
 
     __methods = [
-<<<<<<< HEAD
         # "AR",
         "linear_regression",
         # "ARIMA",
         # "HoltWinters",
         # "MA",
         "Prophet",
-=======
-        "AR",
-        # "linear_regression",
-        # "ARIMA",
-        "HoltWinters",
-        "MA",
-        # "Prophet",
->>>>>>> d16a18a6
         # "FCNN",
         # "FCNN_embedding",
         # "SARIMA",
