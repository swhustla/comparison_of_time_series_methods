#!/usr/bin/env python3

from typing import Any, Callable, Dict, List, Optional, Tuple, Type, Union, Generator
from methods.predict import Predict
from data.dataset import Dataset, Result
from predictions.Prediction import PredictionData
from data.load import Load
from data.report import Report
from data.india_pollution import india_pollution, get_list_of_city_names
from data.stock_prices import stock_prices
from data.list_of_tuples import list_of_tuples
from data.airline_passengers import airline_passengers
from data.sun_spots import sun_spots
from data.data_from_csv import load_from_csv
from predictions.AR import ar
from predictions.MA import ma
from predictions.HoltWinters import holt_winters
from predictions.ARIMA import arima
from predictions.SARIMA import sarima
from predictions.linear_regression import linear_regression
from predictions.prophet import prophet
from predictions.FCNN import fcnn
from predictions.FCNN_embedding import fcnn_embedding
from predictions.SES import ses
from predictions.tsetlin_machine import tsetlin_machine
from measurements.get_metrics import get_metrics
from measurements.store_metrics import store_metrics
from plots.comparison_plot import comparison_plot
from plots.comparison_plot_multi import comparison_plot_multi

import time


__dataset_loaders: dict[str, Load[Dataset]] = {
    "india_pollution": india_pollution,
    "stock_prices": stock_prices,
    "list_of_tuples": list_of_tuples,
    "airline_passengers": airline_passengers,
    "sun_spots": sun_spots,
    "csv": load_from_csv,
}


__dataset_row_items: dict[str, list[str]] = {
    # from city Guhwati onwards
    "india_pollution": ['Delhi'], #get_list_of_city_names(),
    "stock_prices": ["JPM", "AAPL"],
}


__predictors: dict[str, Predict[Dataset, Result]] = {
    "linear_regression": linear_regression,
    "AR": ar,
    "ARIMA": arima,
    "Prophet": prophet,
    "FCNN": fcnn,
    "FCNN_embedding": fcnn_embedding,
    "SES": ses,
    "SARIMA": sarima,
    "MA": ma,
    "HoltWinters": holt_winters,
    "TsetlinMachine": tsetlin_machine,
}

__testset_size = 0.2


def load_dataset(dataset_name: str) -> list[Dataset]:
    """
    Load the given dataset.
    """
    if dataset_name not in __dataset_row_items:
        return [__dataset_loaders[dataset_name]()]
    else:
        return __dataset_loaders[dataset_name](__dataset_row_items[dataset_name])


def calculate_metrics(prediction: PredictionData):
    """
    Calculate the metrics for the given data and prediction.
    """
    return get_metrics(prediction)


def predict_measure_plot(data: Dataset, method_name: str) -> Report:
    """Generate a report for the given data and method."""

    start_time = time.time()
    print(f"Predicting {data.name}, specifically {data.subset_row_name} using {method_name}...")
    prediction = __predictors[method_name](data)
    metrics = calculate_metrics(prediction)

    training_index = data.values.index[
        : int(len(data.values.index) * (1 - __testset_size))
    ]
    comparison_plot(data.values.loc[training_index, :], prediction)

    return Report(start_time, method_name, data, prediction, metrics)


def __get_minimum_length_for_dataset(dataset: Dataset, method_name: str) -> int:
    """ Get the minimum length of the given dataset. """
    minimum_length = 0
    if dataset.time_unit == "days":
        minimum_length = 365*2.2
    elif dataset.time_unit == "weeks":
        minimum_length = 52*2.2
    elif dataset.time_unit == "months":
        minimum_length = 12*2.2
    elif dataset.time_unit == "years":
        minimum_length = 12*2.2
    if method_name == "SES":
        minimum_length = 20

    if method_name in ["MA", "AR", "ARIMA"]:
        minimum_length = int(minimum_length/2 *1.2)

    return int(minimum_length)




def generate_predictions(methods: list[str], datasets: list[str]) -> Generator[Report, None, None]:
    """
    Generate a report for each method and dataset combination.
    """
    
    for dataset_name in datasets:
        
        data_list = load_dataset(dataset_name)
        for dataset in data_list:
            predictions_per_dataset = []
            reports_per_dataset = []
            training_index = dataset.values.index[: int(len(dataset.values.index) * (1 - __testset_size))]
            for method_name in methods:

                minimum_length = __get_minimum_length_for_dataset(dataset, method_name)
                if len(dataset.values) < int(minimum_length) and method_name in [ "SES", "HoltWinters", "SARIMA", "MA", "AR", "ARIMA"]:
                    print(f"Skipping {dataset.name} - {dataset.subset_row_name} for method {method_name} as at {len(dataset.values)} {dataset.time_unit} length it is too small.")
                    continue
                
                report = predict_measure_plot(dataset, method_name)
                store_metrics(report)

                predictions_per_dataset.append(report.prediction)
                reports_per_dataset.append(report)

            #TODO: figure out index mismatch for comparison plot (due to linear regression)
            print(f"dataset.values.index[-1]: {dataset.values.index[-1]}")
            print(f"training_index[-1]: {training_index[-1]}")
            comparison_plot_multi(dataset.values.loc[training_index, :], predictions_per_dataset)
            yield reports_per_dataset


__datasets = [
     "india_pollution",
    # "stock_prices",
    #"airline_passengers",
    # "list_of_tuples",
    #"sun_spots",
    # "csv",
]


__methods = [
    # "MA",
    "AR",
    # "linear_regression",
    # "ARIMA",
    # "Prophet",
    # "FCNN",
    # "FCNN_embedding",
    "SES",
    "HoltWinters",
<<<<<<< HEAD
    "SARIMA",
=======
    #"SARIMA",
>>>>>>> e48ffe5b
    # "TsetlinMachine",
]


for list_of_reports in generate_predictions(__methods, __datasets):
    print(list_of_reports)<|MERGE_RESOLUTION|>--- conflicted
+++ resolved
@@ -172,11 +172,7 @@
     # "FCNN_embedding",
     "SES",
     "HoltWinters",
-<<<<<<< HEAD
     "SARIMA",
-=======
-    #"SARIMA",
->>>>>>> e48ffe5b
     # "TsetlinMachine",
 ]
 
