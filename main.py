--- conflicted
+++ resolved
@@ -240,7 +240,6 @@
         # "csv",
     ]
 
-<<<<<<< HEAD
     __methods = [
         #  "AR",
         #  "linear_regression",
@@ -258,231 +257,3 @@
 
     for list_of_reports in generate_predictions(__methods, __datasets):
         print(list_of_reports)
-=======
-from typing import Any, Callable, Dict, List, Optional, Tuple, Type, Union, Generator
-from methods.predict import Predict
-from data.dataset import Dataset, Result
-from predictions.Prediction import PredictionData
-from data.load import Load
-from data.report import Report
-from data.india_pollution import india_pollution, get_list_of_city_names
-from data.stock_prices import stock_prices
-from data.list_of_tuples import list_of_tuples
-from data.airline_passengers import airline_passengers
-from data.sun_spots import sun_spots
-from data.data_from_csv import load_from_csv
-from predictions.AR import ar
-from predictions.MA import ma
-from predictions.HoltWinters import holt_winters
-from predictions.ARIMA import arima
-from predictions.SARIMA import sarima
-from predictions.auto_arima import auto_arima
-from predictions.linear_regression import linear_regression
-from predictions.prophet import prophet
-from predictions.FCNN import fcnn
-from predictions.FCNN_embedding import fcnn_embedding
-from predictions.SES import ses
-from predictions.tsetlin_machine import tsetlin_machine
-from measurements.get_metrics import get_metrics
-from measurements.store_metrics import store_metrics
-from plots.comparison_plot import comparison_plot
-from plots.comparison_plot_multi import comparison_plot_multi
-from plots.plot_results_in_heatmap import plot_results_in_heatmap
-
-import time
-import logging
-import numpy as np
-
-
-__dataset_loaders: dict[str, Load[Dataset]] = {
-    "india_pollution": india_pollution,
-    "stock_prices": stock_prices,
-    "list_of_tuples": list_of_tuples,
-    "airline_passengers": airline_passengers,
-    "sun_spots": sun_spots,
-    "csv": load_from_csv,
-}
-
-
-__dataset_row_items: dict[str, list[str]] = {
-    # take first 3 from list of cities
-    "india_pollution": get_list_of_city_names()[3:6],
-    "stock_prices": ["JPM", "AAPL", "MSFT"],
-}
-
-
-__predictors: dict[str, Predict[Dataset, Result]] = {
-    "linear_regression": linear_regression,
-    "AR": ar,
-    "ARIMA": arima,
-    "Prophet": prophet,
-    "FCNN": fcnn,
-    "FCNN_embedding": fcnn_embedding,
-    "SES": ses,
-    "SARIMA": sarima,
-    "auto_arima": auto_arima,
-    "MA": ma,
-    "HoltWinters": holt_winters,
-    "TsetlinMachine": tsetlin_machine,
-}
-
-__testset_size = 0.2
-
-
-def load_dataset(dataset_name: str) -> list[Dataset]:
-    """
-    Load the given dataset.
-    """
-    if dataset_name not in __dataset_row_items:
-        return [__dataset_loaders[dataset_name]()]
-    else:
-        return __dataset_loaders[dataset_name](__dataset_row_items[dataset_name])
-
-
-def calculate_metrics(prediction: PredictionData):
-    """
-    Calculate the metrics for the given data and prediction.
-    """
-    return get_metrics(prediction)
-
-
-def predict_measure_plot(data: Dataset, method_name: str) -> Report:
-    """Generate a report for the given data and method."""
-
-    start_time = time.time()
-    logging.info(f"Predicting for {data.name}, specifically {data.subset_row_name} using {method_name}...")
-    prediction = __predictors[method_name](data)
-    metrics = calculate_metrics(prediction)
-
-    training_index = data.values.index[
-        : int(len(data.values.index) * (1 - __testset_size))
-    ]
-    comparison_plot(data.values.loc[training_index, :], prediction)
-    datestring_today = time.strftime("%Y-%m-%d")
-    filepath = f"reports/full_data/{data.name}_{data.subset_row_name}_{method_name}_{datestring_today}.json.gz"
-    logging.info(f"Saving report to {filepath}...")
-    return Report(tstart=start_time, method=method_name, dataset=data, prediction=prediction, metrics=metrics, filepath=filepath)
-
-
-def __calculate_minimum_length_given_periodicity(periodicity: int) -> int:
-    """ Calculate the minimum length of the dataset given the periodicity. """
-    return int(periodicity * 2 * 1.25)
-
-
-def __get_minimum_length_for_dataset(dataset: Dataset, method_name: str) -> int:
-    """ Get the minimum length of the given dataset. """
-    minimum_length = 0
-    if dataset.time_unit == "days":
-        minimum_length = __calculate_minimum_length_given_periodicity(365)
-    elif dataset.time_unit == "weeks":
-        minimum_length = __calculate_minimum_length_given_periodicity(52)
-    elif dataset.time_unit == "months":
-        minimum_length = __calculate_minimum_length_given_periodicity(12)
-    elif dataset.time_unit == "years":
-        minimum_length = __calculate_minimum_length_given_periodicity(11)
-    if method_name == "SES":
-        minimum_length = 20
-
-    if method_name in ["MA", "AR", "ARIMA"]:
-        minimum_length = int(minimum_length/2 *1.2)
-
-    return int(minimum_length)
-
-
-def __check_to_convert_to_weekly_data(data: Dataset) -> Dataset:
-    """Convert the data to weekly data"""
-    if data.time_unit == "days":
-        data.values = data.values.resample("W").mean()
-        data.time_unit = "weeks"
-        
-    return data
-
-
-def generate_predictions(methods: list[str], datasets: list[str]) -> Generator[Report, None, None]:
-    """
-    Generate a report for each method and dataset combination.
-    """
-    number_of_methods = len(list(methods))
-    
-    for dataset_name in datasets:
-        
-        data_list = load_dataset(dataset_name)
-        results_store = []
-
-        print(f"types: {type(results_store)} {type(data_list)}")
-        for dataset in data_list:
-            predictions_per_dataset = []
-            reports_per_dataset = []
-            #to store R2
-            metrics_stat = []
-            
-            training_index = dataset.values.index[: int(len(dataset.values.index) * (1 - __testset_size))]
-            for method_name in methods:
-                
-                if method_name in ["SARIMA"] and dataset.time_unit == "days":
-                    dataset = __check_to_convert_to_weekly_data(dataset)  # convert to weekly data if SARIMA is used
-                    training_index = dataset.values.index[: int(len(dataset.values.index) * (1 - __testset_size))]  # update training index accordingly
-                
-                minimum_length = __get_minimum_length_for_dataset(dataset, method_name)
-                if len(dataset.values) < int(minimum_length) and method_name in [ "SES", "HoltWinters", "SARIMA", "MA", "AR", "ARIMA"]:
-                    print(f"Skipping {dataset.name} - {dataset.subset_row_name} for method {method_name} as at {len(dataset.values)} {dataset.time_unit} length it is too small. \n Minimum length is {minimum_length} {dataset.time_unit}")
-                    continue
-                
-                report = predict_measure_plot(dataset, method_name)
-                store_metrics(report)
-
-                predictions_per_dataset.append(report.prediction)
-                reports_per_dataset.append(report)
-                
-
-                #to store R2
-                prediction = __predictors[method_name](dataset)
-                metrics = calculate_metrics(prediction)['r_squared']
-                metrics_stat.append(metrics)
-
-
-            if len(predictions_per_dataset) > 0:
-                comparison_plot_multi(dataset.values.loc[training_index, :], predictions_per_dataset)
-
-            #appends only the cities/stocks where R2 > 10
-            if (np.array(metrics_stat)>-10).all() or (dataset_name == "stock_prices"):
-                results_store.append(reports_per_dataset)
-            yield reports_per_dataset
-
-        if len(results_store) > 1 and number_of_methods > 1:
-            logging.info(f"Plotting results for all {len(results_store)} datasets in {dataset_name} for {number_of_methods} methods...")
-            plot_results_in_heatmap(results_store)
-            logging.info(f"Plotting results for all {len(results_store)} datasets in {dataset_name} - done")
-
-
-
-
-__datasets = [
-    #   "india_pollution",
-    #  "stock_prices",
-    # "airline_passengers",
-    # "list_of_tuples",
-    "sun_spots",
-    # "csv",
-]
-
-
-__methods = [
-    #  "AR",
-    #  "linear_regression",
-    # "ARIMA",
-    "HoltWinters",
-    # "MA",
-    # "Prophet",
-    # "FCNN",
-    # "FCNN_embedding",
-    # "SARIMA",
-    # "auto_arima"
-    #  "SES",
-    # "TsetlinMachine",
-]
-
-
-for list_of_reports in generate_predictions(__methods, __datasets):
-    print(list_of_reports)
->>>>>>> 4c535ec6
