--- conflicted
+++ resolved
@@ -194,17 +194,10 @@
 
 
 __methods = [
-<<<<<<< HEAD
     #  "AR",
     #  "linear_regression",
     # "ARIMA",
     # "HoltWinters",
-=======
-     "AR",
-     "linear_regression",
-    "ARIMA",
-    "HoltWinters",
->>>>>>> c1659f39
     # "MA",
     "Prophet",
     # "FCNN",
