#!/usr/bin/env python3

from typing import Any, Callable, Dict, List, Optional, Tuple, Type, Union, Generator
from methods.predict import Predict
from data.dataset import Dataset, Result
from predictions.Prediction import PredictionData
from data.load import Load
from data.report import Report
from data.india_pollution import india_pollution, get_list_of_city_names
from data.stock_prices import stock_prices
from data.list_of_tuples import list_of_tuples
from data.airline_passengers import airline_passengers
from data.sun_spots import sun_spots
from data.data_from_csv import load_from_csv
from predictions.AR import ar
from predictions.MA import ma
from predictions.HoltWinters import holt_winters
from predictions.ARIMA import arima
from predictions.SARIMA import sarima
from predictions.auto_arima import auto_arima
from predictions.linear_regression import linear_regression
from predictions.prophet import prophet
from predictions.FCNN import fcnn
from predictions.FCNN_embedding import fcnn_embedding
from predictions.SES import ses
from predictions.tsetlin_machine import tsetlin_machine
from measurements.get_metrics import get_metrics
from measurements.store_metrics import store_metrics
from plots.comparison_plot import comparison_plot
from plots.comparison_plot_multi import comparison_plot_multi
from plots.plot_results_in_heatmap import plot_results_in_heatmap

import time
import logging
import numpy as np


__dataset_loaders: dict[str, Load[Dataset]] = {
    "india_pollution": india_pollution,
    "stock_prices": stock_prices,
    "list_of_tuples": list_of_tuples,
    "airline_passengers": airline_passengers,
    "sun_spots": sun_spots,
    "csv": load_from_csv,
}


__dataset_row_items: dict[str, list[str]] = {
    # take first 3 from list of cities
    "india_pollution": get_list_of_city_names()[3:6],
    "stock_prices": ["JPM", "AAPL"],
}


__predictors: dict[str, Predict[Dataset, Result]] = {
    "linear_regression": linear_regression,
    "AR": ar,
    "ARIMA": arima,
    "Prophet": prophet,
    "FCNN": fcnn,
    "FCNN_embedding": fcnn_embedding,
    "SES": ses,
    "SARIMA": sarima,
    "auto_arima": auto_arima,
    "MA": ma,
    "HoltWinters": holt_winters,
    "TsetlinMachine": tsetlin_machine,
}

__testset_size = 0.2


def load_dataset(dataset_name: str) -> list[Dataset]:
    """
    Load the given dataset.
    """
    if dataset_name not in __dataset_row_items:
        return [__dataset_loaders[dataset_name]()]
    else:
        return __dataset_loaders[dataset_name](__dataset_row_items[dataset_name])


def calculate_metrics(prediction: PredictionData):
    """
    Calculate the metrics for the given data and prediction.
    """
    return get_metrics(prediction)


def predict_measure_plot(data: Dataset, method_name: str) -> Report:
    """Generate a report for the given data and method."""

    start_time = time.time()
    print(f"Predicting {data.name}, specifically {data.subset_row_name} using {method_name}...")
    prediction = __predictors[method_name](data)
    metrics = calculate_metrics(prediction)

    training_index = data.values.index[
        : int(len(data.values.index) * (1 - __testset_size))
    ]
    comparison_plot(data.values.loc[training_index, :], prediction)
    return Report(start_time, method_name, data, prediction, metrics)


def __calculate_minimum_length_given_periodicity(periodicity: int) -> int:
    """ Calculate the minimum length of the dataset given the periodicity. """
    return int(periodicity * 2 * 1.25)


def __get_minimum_length_for_dataset(dataset: Dataset, method_name: str) -> int:
    """ Get the minimum length of the given dataset. """
    minimum_length = 0
    if dataset.time_unit == "days":
        minimum_length = __calculate_minimum_length_given_periodicity(365)
    elif dataset.time_unit == "weeks":
        minimum_length = __calculate_minimum_length_given_periodicity(52)
    elif dataset.time_unit == "months":
        minimum_length = __calculate_minimum_length_given_periodicity(12)
    elif dataset.time_unit == "years":
        minimum_length = __calculate_minimum_length_given_periodicity(11)
    if method_name == "SES":
        minimum_length = 20

    if method_name in ["MA", "AR", "ARIMA"]:
        minimum_length = int(minimum_length/2 *1.2)

    return int(minimum_length)


def __check_to_convert_to_weekly_data(data: Dataset) -> Dataset:
    """Convert the data to weekly data"""
    if data.time_unit == "days":
        data.values = data.values.resample("W").mean()
        data.time_unit = "weeks"
        
    return data


def generate_predictions(methods: list[str], datasets: list[str]) -> Generator[Report, None, None]:
    """
    Generate a report for each method and dataset combination.
    """
    number_of_methods = len(list(methods))
    
    for dataset_name in datasets:
        
        data_list = load_dataset(dataset_name)
        results_store = []

        print(f"types: {type(results_store)} {type(data_list)}")
        for dataset in data_list:
            predictions_per_dataset = []
            reports_per_dataset = []
            #to store R2
            metrics_stat = []
            
            training_index = dataset.values.index[: int(len(dataset.values.index) * (1 - __testset_size))]
            for method_name in methods:
                
                if method_name in ["SARIMA"] and dataset.time_unit == "days":
                    dataset = __check_to_convert_to_weekly_data(dataset)  # convert to weekly data if SARIMA is used
                    training_index = dataset.values.index[: int(len(dataset.values.index) * (1 - __testset_size))]  # update training index accordingly
                
                minimum_length = __get_minimum_length_for_dataset(dataset, method_name)
                if len(dataset.values) < int(minimum_length) and method_name in [ "SES", "HoltWinters", "SARIMA", "MA", "AR", "ARIMA"]:
                    print(f"Skipping {dataset.name} - {dataset.subset_row_name} for method {method_name} as at {len(dataset.values)} {dataset.time_unit} length it is too small. \n Minimum length is {minimum_length} {dataset.time_unit}")
                    continue
                
                report = predict_measure_plot(dataset, method_name)
                store_metrics(report)

                predictions_per_dataset.append(report.prediction)
                reports_per_dataset.append(report)
                

                #to store R2
                prediction = __predictors[method_name](dataset)
                metrics = calculate_metrics(prediction)['r_squared']
                metrics_stat.append(metrics)


            if len(predictions_per_dataset) > 0:
                comparison_plot_multi(dataset.values.loc[training_index, :], predictions_per_dataset)

            #appends only the cities where R2 > 10
            if (np.array(metrics_stat)>-10).all():
                results_store.append(reports_per_dataset)
            yield reports_per_dataset

        if len(results_store) > 1 and number_of_methods > 1:
            logging.info(f"Plotting results for all {len(results_store)} datasets in {dataset_name} for {number_of_methods} methods...")
            plot_results_in_heatmap(results_store)
            logging.info(f"Plotting results for all {len(results_store)} datasets in {dataset_name} - done")




__datasets = [
    #   "india_pollution",
     "stock_prices",
    # "airline_passengers",
    # "list_of_tuples",
    # "sun_spots",
    # "csv",
]


__methods = [
     "AR",
    #  "linear_regression",
    "ARIMA",
    # "HoltWinters",
<<<<<<< HEAD
    "MA",
=======
    # "MA",
>>>>>>> b621c6c7
    # "Prophet",
    # "FCNN",
    # "FCNN_embedding",
    "SARIMA",
    # "auto_arima"
    #  "SES",
    # "TsetlinMachine",
]


for list_of_reports in generate_predictions(__methods, __datasets):
    print(list_of_reports)<|MERGE_RESOLUTION|>--- conflicted
+++ resolved
@@ -210,11 +210,7 @@
     #  "linear_regression",
     "ARIMA",
     # "HoltWinters",
-<<<<<<< HEAD
     "MA",
-=======
-    # "MA",
->>>>>>> b621c6c7
     # "Prophet",
     # "FCNN",
     # "FCNN_embedding",
